from .memory_anchor import MemoryAnchor

<<<<<<< HEAD
__all__ = [
    "MemoryAnchor",
]
=======
__all__ = ["MemoryAnchor"]
>>>>>>> ea420137
<|MERGE_RESOLUTION|>--- conflicted
+++ resolved
@@ -1,9 +1,3 @@
 from .memory_anchor import MemoryAnchor
 
-<<<<<<< HEAD
-__all__ = [
-    "MemoryAnchor",
-]
-=======
-__all__ = ["MemoryAnchor"]
->>>>>>> ea420137
+__all__ = ["MemoryAnchor"]