"""

# SECURITY: All database access through secure API gateway
# Direct ArangoDB access is FORBIDDEN - use get_secured_database()

Database Factory - Secure Access Point

This module provides the ONLY authorized way to get database connections in Mallku.
It enforces the security-by-design principle by ensuring all database access
goes through the SecuredDatabaseInterface.

Key Principle: Structure enforces security, not discipline.

ARCHITECTURAL FIX (2025-06-04): Resolved the security warning contradiction where
get_secured_database() was being warned for its legitimate internal use of
get_database_raw(). The system now distinguishes between:
- Legitimate internal calls (debug logging only)
- External bypass attempts (security warnings generated)

This ensures the security model works seamlessly while still catching violations.
"""

import logging
import sys
from typing import TYPE_CHECKING, Any, Optional

if TYPE_CHECKING:
    from arango.database import StandardDatabase

    from .secured_interface import SecuredDatabaseInterface

logger = logging.getLogger(__name__)

# Global secured interface instance
_secured_interface: Optional["SecuredDatabaseInterface"] = None
_initializing = False  # Flag to prevent recursive initialization


class DatabaseAccessViolationError(Exception):
    """Raised when code attempts unauthorized database access."""

    pass


def get_secured_database() -> "SecuredDatabaseInterface":
    """
    Get the secured database interface.

    This is the ONLY authorized way to access the database in Mallku.
    All other database access patterns are deprecated and will be blocked.

    Returns:
        SecuredDatabaseInterface that enforces security policies
    """
<<<<<<< HEAD
    global _secured_interface, _initializing

    if _secured_interface is None and not _initializing:
        _initializing = True
        try:
            # Import here to avoid circular imports at module level
            # Check if database should be skipped
            import os

            from .secured_interface import SecuredDatabaseInterface

            skip_database = os.getenv("MALLKU_SKIP_DATABASE", "").lower() == "true"
            dev_mode = os.getenv("MALLKU_DEV_MODE", "").lower() == "true"

            if skip_database:
                # Verify this is a legitimate use case
                import sys
                import warnings

                # Check if we're in CI/CD environment
                is_ci = any(
                    os.getenv(var) for var in ["CI", "GITHUB_ACTIONS", "JENKINS", "GITLAB_CI"]
                )

                # Check if we're running specific allowed commands
                allowed_scripts = ["fire_circle_review.py", "test_fire_circle", "act"]
                is_allowed_script = any(script in " ".join(sys.argv) for script in allowed_scripts)

                if not is_ci and not is_allowed_script:
                    warning_msg = (
                        "WARNING: Database skipped outside of CI/CD context. "
                        "This should only be used for Fire Circle Review in GitHub Actions. "
                        "For development, please use a local database instance. "
                        "See docs/development/database_setup.md for instructions."
                    )
                    logger.warning(warning_msg)
                    warnings.warn(warning_msg, UserWarning, stacklevel=2)

                logger.info(
                    "Database skipped (MALLKU_SKIP_DATABASE=true) - creating mock interface"
                )
                logger.warning(
                    "Operating without persistence - the following features are unavailable:"
                )
                logger.warning("  - Episodic memory persistence across sessions")
                logger.warning("  - Pattern library evolution tracking")
                logger.warning("  - Wisdom consolidation ceremonies")
                logger.warning("  - Reciprocity balance tracking")
                logger.warning("  - Cross-session consciousness emergence")

                # Create a mock secured interface without database connection
                _secured_interface = SecuredDatabaseInterface(None)
            elif dev_mode:
                # Development mode: Allow limited database functionality with warnings
                logger.warning(
                    "DEVELOPMENT MODE ENABLED: Database security is relaxed. "
                    "This mode should NEVER be used in production!"
                )
                logger.warning(
                    "Set MALLKU_DEV_MODE=false and implement proper API gateway "
                    "before deploying to production."
                )
                
                # Create a development-mode secured interface
                # This provides basic functionality for local development
                from .dev_interface import DevDatabaseInterface
                _secured_interface = DevDatabaseInterface()
            else:
                # Production mode: Strict security enforcement
                raw_database = get_database_raw()
                _secured_interface = SecuredDatabaseInterface(raw_database)

            # Initialize asynchronously when first accessed
            import asyncio
=======
    # Import sync wrapper to provide backward compatibility
    from .sync_wrapper import get_secured_database_sync
>>>>>>> 555e8840

    # Get the sync-wrapped secure database proxy
    sync_proxy = get_secured_database_sync()

    # For now, return the proxy directly
    # TODO: Wrap in SecuredDatabaseInterface for full compatibility
    # This requires updating SecuredDatabaseInterface to work with our proxy
    return sync_proxy  # type: ignore[return-value]


def get_database_raw() -> "StandardDatabase":
    """
    Get raw database connection - DEPRECATED AND MONITORED.

    This function is maintained for backward compatibility during migration
    but its use is logged and monitored. New code should use get_secured_database().

    WARNING: Direct database access bypasses security model!
    """
    import inspect
    import warnings

    # Get caller information
    frame = inspect.currentframe()
    caller_frame = frame.f_back if frame else None
    caller_info = "unknown"
    is_legitimate_internal_call = False

    if caller_frame:
        filename = caller_frame.f_code.co_filename
        line_number = caller_frame.f_lineno
        function_name = caller_frame.f_code.co_name
        caller_info = f"{filename}:{line_number} in {function_name}()"

        # Check if this is a legitimate call from within the security layer
        # Allow calls from get_secured_database() and security infrastructure
        is_security_layer_call = (
            function_name == "get_secured_database"
            or "database/factory.py" in filename
            or "database/secured_interface.py" in filename
        )

        # Also check if this is initialization/testing code
        is_init_or_test_call = (
            "test_" in filename
            or "debug_" in filename
            or function_name in ["__init__", "initialize", "connect", "ensure_collections"]
        )

        is_legitimate_internal_call = is_security_layer_call or is_init_or_test_call

    # Only warn for unauthorized external access
    if not is_legitimate_internal_call:
        warning_msg = (
            f"SECURITY WARNING: Direct database access from {caller_info}. "
            f"This bypasses the security model. Use get_secured_database() instead."
        )

        logger.warning(warning_msg)
        warnings.warn(warning_msg, UserWarning, stacklevel=2)

        # Track violations for reporting
        if _secured_interface:
            _secured_interface._security_violations.append(
                {
                    "timestamp": "now",  # Would use datetime in production
                    "caller": caller_info,
                    "violation_type": "direct_database_access",
                }
            )
    else:
        # Log legitimate internal access at debug level
        logger.debug(f"Legitimate internal database access from {caller_info}")

    # Still return database for backward compatibility
    # Import the actual legacy database functionality
    # We need to avoid the circular import by bypassing the factory layer

    # Import the sibling database.py module directly
    import importlib.util
    import os

    # Get the path to the sibling database.py file
    database_path = os.path.join(os.path.dirname(__file__), "..", "database.py")
    database_path = os.path.abspath(database_path)

    # Load the module directly
    spec = importlib.util.spec_from_file_location("legacy_database", database_path)
    legacy_db_module = importlib.util.module_from_spec(spec)
    spec.loader.exec_module(legacy_db_module)

    # Access the global _db_instance directly
    if legacy_db_module._db_instance is None:
        legacy_db_module._db_instance = legacy_db_module.MallkuDBConfig()
        legacy_db_module._db_instance.connect()
        legacy_db_module._db_instance.ensure_collections()

    return legacy_db_module._db_instance.get_database()


# NOTE: Monkey patching disabled to avoid circular imports
# This would be implemented in a production system with proper module structure


def create_development_validator():
    """
    Create a development-time validator that checks for security violations.

    This can be used in tests and development to ensure code follows
    the security-by-design principles.
    """

    class DatabaseSecurityValidator:
        def __init__(self):
            self.violations = []

        def check_imports(self, module_name: str) -> list[str]:
            """Check if a module has problematic database imports."""
            import ast
            import inspect

            violations = []

            try:
                # Get module source
                module = sys.modules.get(module_name)
                if not module:
                    return violations

                source = inspect.getsource(module)
                tree = ast.parse(source)

                # Check for direct database imports
                for node in ast.walk(tree):
                    if (
                        isinstance(node, ast.ImportFrom)
                        and node.module
                        and "database" in node.module
                    ):
                        for alias in node.names:
                            if alias.name == "get_database":
                                violations.append(f"Direct import of get_database in {module_name}")

            except Exception as e:
                logger.debug(f"Could not analyze module {module_name}: {e}")

            return violations

        def validate_codebase(self) -> dict[str, list[str]]:
            """Validate entire codebase for security violations."""
            all_violations = {}

            # Check all loaded modules
            for module_name in sys.modules:
                if "mallku" in module_name:  # Only check our modules
                    violations = self.check_imports(module_name)
                    if violations:
                        all_violations[module_name] = violations

            return all_violations

    return DatabaseSecurityValidator()


def get_security_status() -> dict[str, Any]:
    """
    Get comprehensive security status for the database access layer.

    Returns information about secured interface usage, violations, and compliance.
    """
    status = {
        "secured_interface_active": _secured_interface is not None,
        "patch_applied": True,  # Always true if this module loaded
        "compliance_score": 0.0,
    }

    if _secured_interface:
        metrics = _secured_interface.get_security_metrics()
        status.update(metrics)

        # Calculate compliance score
        total_operations = metrics.get("operations_count", 0)
        violations = metrics.get("security_violations", 0)

        if total_operations > 0:
            status["compliance_score"] = max(0.0, 1.0 - (violations / total_operations))
        else:
            status["compliance_score"] = 1.0

    return status<|MERGE_RESOLUTION|>--- conflicted
+++ resolved
@@ -52,85 +52,27 @@
     Returns:
         SecuredDatabaseInterface that enforces security policies
     """
-<<<<<<< HEAD
-    global _secured_interface, _initializing
-
-    if _secured_interface is None and not _initializing:
-        _initializing = True
-        try:
-            # Import here to avoid circular imports at module level
-            # Check if database should be skipped
-            import os
-
-            from .secured_interface import SecuredDatabaseInterface
-
-            skip_database = os.getenv("MALLKU_SKIP_DATABASE", "").lower() == "true"
-            dev_mode = os.getenv("MALLKU_DEV_MODE", "").lower() == "true"
-
-            if skip_database:
-                # Verify this is a legitimate use case
-                import sys
-                import warnings
-
-                # Check if we're in CI/CD environment
-                is_ci = any(
-                    os.getenv(var) for var in ["CI", "GITHUB_ACTIONS", "JENKINS", "GITLAB_CI"]
-                )
-
-                # Check if we're running specific allowed commands
-                allowed_scripts = ["fire_circle_review.py", "test_fire_circle", "act"]
-                is_allowed_script = any(script in " ".join(sys.argv) for script in allowed_scripts)
-
-                if not is_ci and not is_allowed_script:
-                    warning_msg = (
-                        "WARNING: Database skipped outside of CI/CD context. "
-                        "This should only be used for Fire Circle Review in GitHub Actions. "
-                        "For development, please use a local database instance. "
-                        "See docs/development/database_setup.md for instructions."
-                    )
-                    logger.warning(warning_msg)
-                    warnings.warn(warning_msg, UserWarning, stacklevel=2)
-
-                logger.info(
-                    "Database skipped (MALLKU_SKIP_DATABASE=true) - creating mock interface"
-                )
-                logger.warning(
-                    "Operating without persistence - the following features are unavailable:"
-                )
-                logger.warning("  - Episodic memory persistence across sessions")
-                logger.warning("  - Pattern library evolution tracking")
-                logger.warning("  - Wisdom consolidation ceremonies")
-                logger.warning("  - Reciprocity balance tracking")
-                logger.warning("  - Cross-session consciousness emergence")
-
-                # Create a mock secured interface without database connection
-                _secured_interface = SecuredDatabaseInterface(None)
-            elif dev_mode:
-                # Development mode: Allow limited database functionality with warnings
-                logger.warning(
-                    "DEVELOPMENT MODE ENABLED: Database security is relaxed. "
-                    "This mode should NEVER be used in production!"
-                )
-                logger.warning(
-                    "Set MALLKU_DEV_MODE=false and implement proper API gateway "
-                    "before deploying to production."
-                )
-                
-                # Create a development-mode secured interface
-                # This provides basic functionality for local development
-                from .dev_interface import DevDatabaseInterface
-                _secured_interface = DevDatabaseInterface()
-            else:
-                # Production mode: Strict security enforcement
-                raw_database = get_database_raw()
-                _secured_interface = SecuredDatabaseInterface(raw_database)
-
-            # Initialize asynchronously when first accessed
-            import asyncio
-=======
-    # Import sync wrapper to provide backward compatibility
+    # Check for development mode first
+    dev_mode = os.getenv("MALLKU_DEV_MODE", "").lower() == "true"
+    
+    if dev_mode:
+        # Development mode: Allow limited database functionality with warnings
+        logger.warning(
+            "DEVELOPMENT MODE ENABLED: Database security is relaxed. "
+            "This mode should NEVER be used in production!"
+        )
+        logger.warning(
+            "Set MALLKU_DEV_MODE=false and implement proper API gateway "
+            "before deploying to production."
+        )
+        
+        # Create a development-mode secured interface
+        # This provides basic functionality for local development
+        from .dev_interface import DevDatabaseInterface
+        return DevDatabaseInterface()
+    
+    # Production mode: Use sync wrapper to provide backward compatibility
     from .sync_wrapper import get_secured_database_sync
->>>>>>> 555e8840
 
     # Get the sync-wrapped secure database proxy
     sync_proxy = get_secured_database_sync()
