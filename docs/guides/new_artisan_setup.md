--- conflicted
+++ resolved
@@ -1,10 +1,7 @@
 # New Artisan Setup Guide
 
-<<<<<<< HEAD
 *44th Artisan - Making arrival welcoming*  
-=======
-*44th Artisan - Making arrival welcoming*
->>>>>>> fd94e205
+
 *46th Artisan - Unified welcome experience*
 
 ## Welcome, Future Artisan
