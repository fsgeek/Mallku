[build-system]
requires = ["setuptools>=61.0"]
build-backend = "setuptools.build_meta"

[project]
name = "mallku"
version = "0.1.0"
description = "Mallku is a cooperative venture in better finding through AI-Human collaboration."
readme = "README.md"
requires-python = ">=3.12"
dependencies = [
    "aiosqlite>=0.21.0",
    "fastapi>=0.115.12",
    "httpx>=0.28.1",
    "pydantic>=2.11.5",
    "python-arango>=8.1.7",
    "uvicorn>=0.34.2",
    "watchdog>=6.0.0",
    "websockets>=15.0.1",
    "rich>=14.0.0",
    "docker>=7.1.0",
    "cryptography>=42.0.0",
    "plotly>=6.1.2",
    "icecream>=2.1.4",
    "deepseek>=1.0.0",
<<<<<<< HEAD
    "google-genai>=1.19.0",
    # "xai-sdk>=0.3.0",  # Incompatible with langchain - packaging version conflict
=======
    "google-generativeai>=0.8.5",
>>>>>>> cbbe5d0a
    "openai>=1.82.1",
    "pillow>=11.2.1",
    "numpy>=1.26.0",
    "pandas>=2.3.0",
    "seaborn>=0.13.2",
    "llama-cpp-python>=0.3.9",
    "anthropic>=0.54.0",
    "langchain>=0.3.25",
    "aiohttp>=3.12.13",
    "discord>=2.3.2",
    "pygithub>=2.6.1",
    "docker-mcp>=0.2.0",
]

[tool.ruff]
line-length = 100
target-version = "py312"

[tool.ruff.lint]
extend-select = [
  "F",  # pyflakes
  "E",  # pycodestyle
  "W",  # warning style
  "I",  # isort
  "N",  # naming conventions
  "UP", # upgrades (future-proofing)
  "SIM", # simplify
  "TCH", # type-checking hygiene
  "DTZ", # datetime timezone awareness
]
ignore = [
  "E501",  # Allow longer lines for doc clarity
  "N802",  # Allow lowercase function names
]

[tool.ruff.lint.per-file-ignores]
"tests/**/*.py" = ["N806", "SIM117", "F841"]  # Allow test conventions

[tool.ruff.lint.isort]
known-first-party = ["src", "dbfacade"]

[tool.ruff.format]
quote-style = "double"
indent-style = "space"
skip-magic-trailing-comma = false


[dependency-groups]
dev = [
    "pre-commit>=4.2.0",
    "ruff>=0.11.12",
    "pytest>=8.0.0",
    "pytest-asyncio>=0.23.0",
    "pytest-mock>=3.14.0",
]

[project.optional-dependencies]
llm = [
    "anthropic>=0.5.0",
    "openai>=1.0.0",
]
local-ai = [
    "httpx>=0.28.1",  # For Ollama HTTP API
    "llama-cpp-python>=0.2.0",  # For direct model loading
]
docker = [
    "docker>=7.1.0",
]

[tool.setuptools.package-dir]
"" = "src"

[tool.setuptools.packages.find]
where = ["src"]<|MERGE_RESOLUTION|>--- conflicted
+++ resolved
@@ -23,12 +23,8 @@
     "plotly>=6.1.2",
     "icecream>=2.1.4",
     "deepseek>=1.0.0",
-<<<<<<< HEAD
     "google-genai>=1.19.0",
     # "xai-sdk>=0.3.0",  # Incompatible with langchain - packaging version conflict
-=======
-    "google-generativeai>=0.8.5",
->>>>>>> cbbe5d0a
     "openai>=1.82.1",
     "pillow>=11.2.1",
     "numpy>=1.26.0",
